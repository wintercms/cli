{
    "name": "winter/cli",
    "description": "A command-line helper tool for managing Winter CMS installations.",
    "type": "project",
    "license": "MIT",
    "authors": [
        {
            "name": "Ben Thomson",
            "email": "git@alfreido.com"
        }
    ],
    "require": {
        "php": ">=7.2",
        "symfony/console": "^4.4.13",
        "symfony/process": "^4.4.13",
        "php-http/guzzle6-adapter": "^2.0",
        "knplabs/github-api": "^2.15"
    },
    "require-dev": {
        "bamarni/composer-bin-plugin": "^1.4",
<<<<<<< HEAD
        "phpunit/phpunit": "^8.0|^9.0",
        "php-parallel-lint/php-parallel-lint": "^1.0"
=======
        "jetbrains/phpstorm-stubs": "dev-master"
>>>>>>> 9f14cd0d
    },
    "autoload": {
        "psr-4": {
            "Winter\\Cli\\": "src/"
        }
    },
    "scripts": {
        "post-install-cmd": [
            "composer bin box config minimum-stability dev",
            "composer bin box config prefer-stable true",
            "composer bin box require --dev --no-progress humbug/box"
        ],
        "post-update-cmd": [
            "composer bin box config minimum-stability dev",
            "composer bin box config prefer-stable true",
            "composer bin box require --dev --no-progress humbug/box"
        ]
    },
    "minimum-stability": "dev",
    "prefer-stable": true
}<|MERGE_RESOLUTION|>--- conflicted
+++ resolved
@@ -18,12 +18,8 @@
     },
     "require-dev": {
         "bamarni/composer-bin-plugin": "^1.4",
-<<<<<<< HEAD
         "phpunit/phpunit": "^8.0|^9.0",
         "php-parallel-lint/php-parallel-lint": "^1.0"
-=======
-        "jetbrains/phpstorm-stubs": "dev-master"
->>>>>>> 9f14cd0d
     },
     "autoload": {
         "psr-4": {
